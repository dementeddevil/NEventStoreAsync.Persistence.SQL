﻿<?xml version="1.0" encoding="utf-8"?>
<Project ToolsVersion="4.0" DefaultTargets="Build" xmlns="http://schemas.microsoft.com/developer/msbuild/2003">
  <Import Project="$(MSBuildExtensionsPath)\$(MSBuildToolsVersion)\Microsoft.Common.props" Condition="Exists('$(MSBuildExtensionsPath)\$(MSBuildToolsVersion)\Microsoft.Common.props')" />
  <PropertyGroup>
    <Configuration Condition=" '$(Configuration)' == '' ">Debug</Configuration>
    <Platform Condition=" '$(Platform)' == '' ">AnyCPU</Platform>
    <ProjectGuid>{770FE444-6CC3-44D0-950E-EAF6B7CF7382}</ProjectGuid>
    <OutputType>Library</OutputType>
    <AppDesignerFolder>Properties</AppDesignerFolder>
    <RootNamespace>NEventStore.Persistence.AcceptanceTests</RootNamespace>
    <AssemblyName>NEventStore.Persistence.PostgreSql.Tests</AssemblyName>
    <TargetFrameworkVersion>v4.5</TargetFrameworkVersion>
    <FileAlignment>512</FileAlignment>
    <SolutionDir Condition="$(SolutionDir) == '' Or $(SolutionDir) == '*Undefined*'">..\..\</SolutionDir>
    <RestorePackages>true</RestorePackages>
    <TargetFrameworkProfile />
  </PropertyGroup>
  <PropertyGroup Condition=" '$(Configuration)|$(Platform)' == 'Debug|AnyCPU' ">
    <DebugSymbols>true</DebugSymbols>
    <DebugType>full</DebugType>
    <Optimize>false</Optimize>
    <OutputPath>bin\Debug\</OutputPath>
    <DefineConstants>DEBUG;TRACE</DefineConstants>
    <ErrorReport>prompt</ErrorReport>
    <WarningLevel>4</WarningLevel>
    <Prefer32Bit>false</Prefer32Bit>
  </PropertyGroup>
  <PropertyGroup Condition=" '$(Configuration)|$(Platform)' == 'Release|AnyCPU' ">
    <DebugType>pdbonly</DebugType>
    <Optimize>true</Optimize>
    <OutputPath>bin\Release\</OutputPath>
    <DefineConstants>TRACE</DefineConstants>
    <ErrorReport>prompt</ErrorReport>
    <WarningLevel>4</WarningLevel>
    <Prefer32Bit>false</Prefer32Bit>
  </PropertyGroup>
  <ItemGroup>
    <Reference Include="FluentAssertions">
      <HintPath>..\packages\FluentAssertions.3.3.0\lib\net45\FluentAssertions.dll</HintPath>
    </Reference>
    <Reference Include="FluentAssertions.Core">
      <HintPath>..\packages\FluentAssertions.3.3.0\lib\net45\FluentAssertions.Core.dll</HintPath>
    </Reference>
    <Reference Include="Mono.Security">
      <HintPath>..\packages\Npgsql.2.2.5\lib\net45\Mono.Security.dll</HintPath>
    </Reference>
    <Reference Include="Npgsql">
      <HintPath>..\packages\Npgsql.2.2.5\lib\net45\Npgsql.dll</HintPath>
    </Reference>
    <Reference Include="System" />
    <Reference Include="System.Core" />
    <Reference Include="System.Data" />
    <Reference Include="System.Transactions" />
    <Reference Include="System.Xml" />
    <Reference Include="System.Xml.Linq" />
    <Reference Include="xunit, Version=1.9.2.1705, Culture=neutral, PublicKeyToken=8d05b1bb7a6fdb6c, processorArchitecture=MSIL">
      <SpecificVersion>False</SpecificVersion>
      <HintPath>..\packages\xunit.1.9.1\lib\net20\xunit.dll</HintPath>
    </Reference>
    <Reference Include="xunit.should, Version=1.0.0.0, Culture=neutral, processorArchitecture=MSIL">
      <SpecificVersion>False</SpecificVersion>
      <HintPath>..\packages\xunit.should.1.1\lib\net35\xunit.should.dll</HintPath>
    </Reference>
  </ItemGroup>
  <ItemGroup>
    <Compile Include="..\GlobalAssemblyInfo.cs">
      <Link>Properties\GlobalAssemblyInfo.cs</Link>
    </Compile>
<<<<<<< HEAD
=======
    <Compile Include="..\AssemblyInfo.cs">
      <Link>Properties\AssemblyInfo.cs</Link>
    </Compile>
>>>>>>> accc7c62
    <Compile Include="..\..\dependencies\NEventStore\src\NEventStore.Persistence.AcceptanceTests\PersistenceTests.cs">
      <Link>PersistenceTests.cs</Link>
    </Compile>
    <Compile Include="PersistenceEngineFixture.cs" />
    <Compile Include="Properties\ProjectAssemblyInfo.cs" />
  </ItemGroup>
  <ItemGroup>
    <ProjectReference Include="..\..\dependencies\NEventStore\src\NEventStore\NEventStore.csproj">
      <Project>{03946843-f343-419c-88ef-3e446d08dfa6}</Project>
      <Name>NEventStore</Name>
    </ProjectReference>
    <ProjectReference Include="..\..\dependencies\NEventStore\src\NEventStore.Persistence.AcceptanceTests\NEventStore.Persistence.AcceptanceTests.csproj">
      <Project>{3fe594fe-16ff-4405-97d5-5a58fb12520b}</Project>
      <Name>NEventStore.Persistence.AcceptanceTests</Name>
    </ProjectReference>
    <ProjectReference Include="..\NEventStore.Persistence.Sql.Tests\NEventStore.Persistence.Sql.Tests.csproj">
      <Project>{D210B888-D588-4231-9DDB-CB01F57D35C5}</Project>
      <Name>NEventStore.Persistence.Sql.Tests</Name>
    </ProjectReference>
    <ProjectReference Include="..\NEventStore.Persistence.Sql\NEventStore.Persistence.Sql.csproj">
      <Project>{F9E7FD69-0818-48CA-9249-5387739E1B6A}</Project>
      <Name>NEventStore.Persistence.Sql</Name>
    </ProjectReference>
  </ItemGroup>
  <ItemGroup>
    <None Include="app.config">
      <SubType>Designer</SubType>
    </None>
    <None Include="packages.config" />
  </ItemGroup>
  <Import Project="$(MSBuildToolsPath)\Microsoft.CSharp.targets" />
  <Import Project="$(SolutionDir)\.nuget\NuGet.targets" Condition="Exists('$(SolutionDir)\.nuget\NuGet.targets')" />
  <!-- To modify your build process, add your task inside one of the targets below and uncomment it. 
       Other similar extension points exist, see Microsoft.Common.targets.
  <Target Name="BeforeBuild">
  </Target>
  <Target Name="AfterBuild">
  </Target>
  -->
</Project><|MERGE_RESOLUTION|>--- conflicted
+++ resolved
@@ -66,12 +66,9 @@
     <Compile Include="..\GlobalAssemblyInfo.cs">
       <Link>Properties\GlobalAssemblyInfo.cs</Link>
     </Compile>
-<<<<<<< HEAD
-=======
     <Compile Include="..\AssemblyInfo.cs">
       <Link>Properties\AssemblyInfo.cs</Link>
     </Compile>
->>>>>>> accc7c62
     <Compile Include="..\..\dependencies\NEventStore\src\NEventStore.Persistence.AcceptanceTests\PersistenceTests.cs">
       <Link>PersistenceTests.cs</Link>
     </Compile>
