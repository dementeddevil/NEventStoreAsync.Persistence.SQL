--- conflicted
+++ resolved
@@ -38,12 +38,9 @@
     <Prefer32Bit>false</Prefer32Bit>
   </PropertyGroup>
   <ItemGroup>
-<<<<<<< HEAD
-=======
     <Compile Include="..\AssemblyInfo.cs">
       <Link>Properties\AssemblyInfo.cs</Link>
     </Compile>
->>>>>>> accc7c62
     <Compile Include="CommitExtensions.cs" />
     <Compile Include="ConfigurationConnectionFactory.cs" />
     <Compile Include="ConnectionScope.cs" />
